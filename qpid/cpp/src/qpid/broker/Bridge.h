--- conflicted
+++ resolved
@@ -58,12 +58,9 @@
 
     Bridge(const std::string& name, Link* link, framing::ChannelId id, CancellationListener l,
            const qmf::org::apache::qpid::broker::ArgsLinkBridge& args,
-<<<<<<< HEAD
-           InitializeCallback init, const std::string& queueName=std::string()
-=======
+
            InitializeCallback init, const std::string& queueName="",
            const std::string& altExchange=""
->>>>>>> 65c2268a
     );
     ~Bridge();
 
