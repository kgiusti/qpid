#ifndef _broker_LinkRegistry_h
#define _broker_LinkRegistry_h

/*
 *
 * Licensed to the Apache Software Foundation (ASF) under one
 * or more contributor license agreements.  See the NOTICE file
 * distributed with this work for additional information
 * regarding copyright ownership.  The ASF licenses this file
 * to you under the Apache License, Version 2.0 (the
 * "License"); you may not use this file except in compliance
 * with the License.  You may obtain a copy of the License at
 *
 *   http://www.apache.org/licenses/LICENSE-2.0
 *
 * Unless required by applicable law or agreed to in writing,
 * software distributed under the License is distributed on an
 * "AS IS" BASIS, WITHOUT WARRANTIES OR CONDITIONS OF ANY
 * KIND, either express or implied.  See the License for the
 * specific language governing permissions and limitations
 * under the License.
 *
 */

#include <map>
#include "qpid/broker/BrokerImportExport.h"
#include "qpid/broker/Bridge.h"
#include "qpid/broker/MessageStore.h"
#include "qpid/Address.h"
#include "qpid/sys/Mutex.h"
#include "qpid/management/Manageable.h"
#include <boost/shared_ptr.hpp>
#include <boost/intrusive_ptr.hpp>
#include <boost/function.hpp>

namespace qpid {
namespace broker {

    class Link;
    class Broker;
    class Connection;
    class LinkRegistry {
        typedef std::map<std::string, boost::shared_ptr<Link> > LinkMap;
        typedef std::map<std::string, Bridge::shared_ptr> BridgeMap;
        typedef std::map<std::string, std::string> ConnectionMap;

        LinkMap   links;    /** indexed by name of Link */
        BridgeMap bridges;  /** indexed by name of Bridge */
        ConnectionMap   connections;  /** indexed by connection identifier, gives link name */

        qpid::sys::Mutex lock;
        Broker* broker;
        management::Manageable* parent;
        MessageStore* store;
        bool passive;
        std::string realm;

        boost::shared_ptr<Link> findLink(const std::string& key);

        // Methods called by the connection observer, key is connection identifier
        void notifyConnection (const std::string& key, Connection* c);
        void notifyOpened     (const std::string& key);
        void notifyClosed     (const std::string& key);
        void notifyConnectionForced    (const std::string& key, const std::string& text);
        friend class LinkRegistryConnectionObserver;

        /** Notify the registry that a Link has been destroyed */
        void linkDestroyed(Link*);
        /** Request to destroy a Bridge */
        void destroyBridge(Bridge*);

    public:
        QPID_BROKER_EXTERN LinkRegistry (); // Only used in store tests
        QPID_BROKER_EXTERN LinkRegistry (Broker* _broker);
        QPID_BROKER_EXTERN ~LinkRegistry();

        QPID_BROKER_EXTERN std::pair<boost::shared_ptr<Link>, bool>
        declare(const std::string& name,
                const std::string& host,
                uint16_t     port,
                const std::string& transport,
                bool         durable,
                const std::string& authMechanism,
                const std::string& username,
                const std::string& password,
                bool failover=true);

        /** determine if Link exists */
        QPID_BROKER_EXTERN boost::shared_ptr<Link>
          getLink(const std::string& name);
        /** host,port,transport will be matched against the configured values, which may
            be different from the current values due to failover */
        QPID_BROKER_EXTERN boost::shared_ptr<Link>
          getLink(const std::string& configHost,
                  uint16_t           configPort,
                  const std::string& configTransport = std::string());

        QPID_BROKER_EXTERN std::pair<Bridge::shared_ptr, bool>
        declare(const std::string& name,
                Link& link,
                bool         durable,
                const std::string& src,
                const std::string& dest,
                const std::string& key,
                bool         isQueue,
                bool         isLocal,
                const std::string& id,
                const std::string& excludes,
                bool         dynamic,
                uint16_t     sync,
                Bridge::InitializeCallback=0,
<<<<<<< HEAD
                const std::string& queueName=std::string()
=======
                const std::string& queueName="",
                const std::string& altExchange=""
>>>>>>> 65c2268a
        );
        /** determine if Bridge exists */
        QPID_BROKER_EXTERN Bridge::shared_ptr
          getBridge(const std::string&  name);
        QPID_BROKER_EXTERN Bridge::shared_ptr
          getBridge(const Link&  link,
                    const std::string& src,
                    const std::string& dest,
                    const std::string& key);

        /**
         * Register the manageable parent for declared queues
         */
        void setParent (management::Manageable* _parent) { parent = _parent; }

        /**
         * Set the store to use.  May only be called once.
         */
        QPID_BROKER_EXTERN void setStore (MessageStore*);

        /**
         * Return the message store used.
         */
        QPID_BROKER_EXTERN MessageStore* getStore() const;

        QPID_BROKER_EXTERN std::string getAuthMechanism   (const std::string& key);
        QPID_BROKER_EXTERN std::string getAuthCredentials (const std::string& key);
        QPID_BROKER_EXTERN std::string getAuthIdentity    (const std::string& key);
        QPID_BROKER_EXTERN std::string getUsername        (const std::string& key);
        QPID_BROKER_EXTERN std::string getPassword        (const std::string& key);
        QPID_BROKER_EXTERN std::string getHost            (const std::string& key);
        QPID_BROKER_EXTERN uint16_t    getPort            (const std::string& key);

        /**
         * Called to alter passive state. In passive state the links
         * and bridges managed by a link registry will be recorded and
         * updated but links won't actually establish connections and
         * bridges won't therefore pull or push any messages.
         */
        QPID_BROKER_EXTERN void setPassive(bool);
        QPID_BROKER_EXTERN bool isPassive() { return passive; }

        /** Iterate over each link in the registry. Used for cluster updates. */
        QPID_BROKER_EXTERN void eachLink(boost::function<void(boost::shared_ptr<Link>)> f);
        /** Iterate over each bridge in the registry. Used for cluster updates. */
        QPID_BROKER_EXTERN void eachBridge(boost::function<void(boost::shared_ptr< Bridge>)> f);
    };
}
}


#endif  /*!_broker_LinkRegistry_h*/<|MERGE_RESOLUTION|>--- conflicted
+++ resolved
@@ -109,12 +109,8 @@
                 bool         dynamic,
                 uint16_t     sync,
                 Bridge::InitializeCallback=0,
-<<<<<<< HEAD
-                const std::string& queueName=std::string()
-=======
                 const std::string& queueName="",
                 const std::string& altExchange=""
->>>>>>> 65c2268a
         );
         /** determine if Bridge exists */
         QPID_BROKER_EXTERN Bridge::shared_ptr
