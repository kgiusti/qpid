--- conflicted
+++ resolved
@@ -59,25 +59,16 @@
 
 Bridge::Bridge(const std::string& _name, Link* _link, framing::ChannelId _id,
                CancellationListener l, const _qmf::ArgsLinkBridge& _args,
-<<<<<<< HEAD
-               InitializeCallback init, const std::string& _queueName) :
+               InitializeCallback init, const std::string& _queueName, const string& ae) :
     link(_link), channel(_id), args(_args), mgmtObject(0),
     listener(l), name(_name),
     queueName(_queueName.empty() ? "qpid.bridge_queue_" + name + "_" + link->getBroker()->getFederationTag()
               : _queueName),
-    persistenceId(0), connState(0), conn(0), initialize(init), detached(false),
+    altEx(ae), persistenceId(0),
+    connState(0), conn(0), initialize(init), detached(false),
     useExistingQueue(!_queueName.empty()),
     sessionName("qpid.bridge_session_" + name + "_" + link->getBroker()->getFederationTag())
 {
-=======
-               InitializeCallback init, const string& qn, const string& ae) :
-    link(_link), channel(_id), args(_args), mgmtObject(0),
-    listener(l), name(_name), queueName(qn), altEx(ae), persistenceId(0),
-    connState(0), conn(0), initialize(init), detached(false)
-{
-    if (queueName.empty()) 
-        queueName = "qpid.bridge_queue_" + Uuid(true).str();
->>>>>>> 65c2268a
     ManagementAgent* agent = link->getBroker()->getManagementAgent();
     if (agent != 0) {
         mgmtObject = new _qmf::Bridge
@@ -149,14 +140,9 @@
         }
 
         bool durable = false;//should this be an arg, or would we use srcIsQueue for durable queues?
-<<<<<<< HEAD
         bool exclusive = !useExistingQueue;  // only exclusive if the queue is owned by the bridge
         bool autoDelete = exclusive && !durable;//auto delete transient queues?
-        peer->getQueue().declare(queueName, "", false, durable, exclusive, autoDelete, queueSettings);
-=======
-        bool autoDelete = !durable;//auto delete transient queues?
-        peer->getQueue().declare(queueName, altEx, false, durable, true, autoDelete, queueSettings);
->>>>>>> 65c2268a
+        peer->getQueue().declare(queueName, altEx, false, durable, exclusive, autoDelete, queueSettings);
         if (!args.i_dynamic)
             peer->getExchange().bind(queueName, args.i_src, args.i_key, FieldTable());
         peer->getMessage().subscribe(queueName, args.i_dest, 1, 0, false, "", 0, FieldTable());
