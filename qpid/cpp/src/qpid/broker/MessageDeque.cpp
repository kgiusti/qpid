--- conflicted
+++ resolved
@@ -44,11 +44,7 @@
         QueuedMessage *qm = &messages[i];
         if (qm->status != QueuedMessage::DELETED) {
             qm->status = QueuedMessage::DELETED;
-<<<<<<< HEAD
-            qm->payload.reset();    // release the message
-=======
             qm->payload.reset(); // message no longer needed
->>>>>>> bb13e5e6
             clean();
             return true;
         }
@@ -203,17 +199,6 @@
 
 void MessageDeque::clean()
 {
-<<<<<<< HEAD
-    size_t count = 0;
-    Deque::iterator i = messages.begin();
-    // 100 == artificial limit to keep from freeing too many entries while the
-    // Queue's messagelock is held.
-    while (i != messages.end() && i->status == QueuedMessage::DELETED && count < 100) {
-        ++i;
-        count += 1;
-    }
-    messages.erase(messages.begin(), i);
-=======
     // QPID-4046: If a queue has multiple consumers, then it is possible for a large
     // collection of deleted messages to build up.  Limit the number of messages cleaned
     // up on each call to clean().
@@ -222,7 +207,6 @@
         messages.pop_front();
         count += 1;
     }
->>>>>>> bb13e5e6
     head = (head > count) ? head - count : 0;
 }
 
