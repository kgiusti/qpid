--- conflicted
+++ resolved
@@ -165,12 +165,8 @@
                                                      bool         dynamic,
                                                      uint16_t     sync,
                                                      Bridge::InitializeCallback init,
-<<<<<<< HEAD
-                                                     const std::string& queueName
-=======
                                                      const std::string& queueName,
                                                      const std::string& altExchange
->>>>>>> 65c2268a
 )
 {
     Mutex::ScopedLock locker(lock);
@@ -213,11 +209,7 @@
         bridge = Bridge::shared_ptr
           (new Bridge (name, &link, link.nextChannel(),
                        boost::bind(&LinkRegistry::destroyBridge, this, _1),
-<<<<<<< HEAD
-                       args, init, queueName));
-=======
                        args, init, queueName, altExchange));
->>>>>>> 65c2268a
         bridges[name] = bridge;
         link.add(bridge);
         if (durable && store)
