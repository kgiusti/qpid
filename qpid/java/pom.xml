--- conflicted
+++ resolved
@@ -77,12 +77,8 @@
     <profile.broker.version>v0_10</profile.broker.version>
     <profile.qpid.broker_default_amqp_protocol_excludes>AMQP_1_0</profile.qpid.broker_default_amqp_protocol_excludes>
     <profile.broker.persistent>false</profile.broker.persistent>
-<<<<<<< HEAD
     <profile.messagestore.type>Memory</profile.messagestore.type>
-=======
-    <profile.messagestore.class.name>org.apache.qpid.server.store.MemoryMessageStore</profile.messagestore.class.name>
     <profile.broker.clean.between.tests>true</profile.broker.clean.between.tests>
->>>>>>> 809061e0
   </properties>
 
   <modules>
@@ -246,13 +242,8 @@
             <broker.version>${profile.broker.version}</broker.version>
             <qpid.broker_default_amqp_protocol_excludes>${profile.qpid.broker_default_amqp_protocol_excludes}</qpid.broker_default_amqp_protocol_excludes>
             <broker.persistent>${profile.broker.persistent}</broker.persistent>
-<<<<<<< HEAD
             <messagestore.type>${profile.messagestore.type}</messagestore.type>
-            <profile>${profile}</profile>
-=======
-            <messagestore.class.name>${profile.messagestore.class.name}</messagestore.class.name>
             <broker.clean.between.tests>${profile.broker.clean.between.tests}</broker.clean.between.tests>
->>>>>>> 809061e0
 
             <!-- This must be a child of qpid home currently due to the horrible mechanics of QBTC  -->
             <test.output>${qpid.home.qbtc.output}</test.output>
